import typing as T

from Jstructure import Peripheral
import logging

from cleaners.create_peripheral import create_association_table

logger = logging.getLogger()


class Group :
########################################################################################################################
#                                                    GROUP CREATION                                                    #
########################################################################################################################

	name_correction: T.Dict[str, str] = {
		"TIM1" : "TIM",
		"TIMS" : "TIM",
		"TIMER": "TIM",
		"USB_OTG": "USB",
		"USB_OTG_FS": "USB",
		"USB_OTG_HS": "USB"
	}

<<<<<<< HEAD
	@staticmethod
	def get_group(group_dict, group_name) :
		group_name = group_name.upper()
		if group_name in Group.name_correction :
			group_name = Group.name_correction[group_name]

		if group_name in group_dict :
			return group_dict[group_name]

		name_helper = create_association_table[group_name] if (group_name in create_association_table) else None

		group = Group(group_name, name_helper)

		group_dict[group_name] = group
		return group

	def __init__(self, name, name_helper: callable = None):
=======
	def __init__(self, name, name_helper: T.Callable = None):
>>>>>>> 83b51711
		self.name = name if (name not in Group.name_correction) else Group.name_correction[name]
		self.peripherals: T.List[Peripheral] = list()
		self.name_helper = name_helper

########################################################################################################################
#                                                PERIPHERALS MANAGEMENT                                                #
########################################################################################################################

	def add_peripheral(self, peripheral):
		self.peripherals.append(peripheral)
		if peripheral.group is None:
			peripheral.group = self
		elif peripheral.group != self:
			raise AssertionError()

########################################################################################################################
#                                                  PERIPHERALS FUSION                                                  #
########################################################################################################################

	def merge_peripherals(self):

		# ---------- step 1 : merge identical unnamed peripherals

		length = len(self.peripherals)
		i=0
		while i < (length - 1) :
			periph_1 = self.peripherals[i]
			i += 1

			if periph_1.name is not None: # peripheral already has a name
				continue

			j = i # begin at next peripheral
			while j < length :
				periph_2 = self.peripherals[j]
				if (periph_2.name is not None) or (periph_1 is periph_2) :
					j += 1
					continue

				if periph_1.compatible(periph_2) : # registers, fields are the same.
					if periph_1.brief != periph_2.brief :
						logger.warning(f"peripherals {repr(periph_1.instances)} and {repr(periph_2.instances)}"
						               f" don't have the same description, despite being identical :"
						               f" {periph_1.brief}, {periph_2.brief}")
					periph_1.add_instances(periph_2.instances)
					self.peripherals.pop(j)
					length -= 1

				else :
					j += 1

		# ---------- step 2 : assign the peripheral name.

		new_peripherals = [p for p in self.peripherals if p.name is None]
		old_peripherals = [p for p in self.peripherals if p.name is not None]
		unnamed = [p for p in new_peripherals]

		# special cases, that require a particular function to determine the name
		if self.name_helper is not None:
			for p in unnamed :
				self.name_helper(p)
			unnamed = [p for p in unnamed if p.name is None] #update the 'unnamed' list

		# if there is only 1 peripheral in the group, the peripheral shall take the name of the group (if no exception)
		elif len(unnamed) == 1:
			unnamed[0].name = self.name
			unnamed.clear()

		# if there is still unnamed peripherals in the group, their name cannot be chosen.
		#  A name helper must be created for them
		if len(unnamed) != 0 :
			logger.error(f"Peripherals {str(list(p.brief for p in list(unnamed)))}"
			             f" for chip {repr(list(unnamed)[0].chips.chips)}"
			             f" cannot be named.")

		# TODO step 3 : merge new peripherals with existing peripherals
		# verify that there is no two new peripherals with the same name
		for periph_1 in new_peripherals :
			for periph_2 in new_peripherals :
				if (periph_1 is not periph_2) and (periph_1.name == periph_2.name) :
					logger.error(f"two peripherals fo the name {periph_1.name} :\n"
					             f"{repr(periph_1.instances)} and\n"
					             f"{repr(periph_2.instances)}")
					periph_2.name += "_2"

		# look for already-defined peripherals with the same name as the new ones
		for new_p in new_peripherals :
			for old_p in old_peripherals :
				if new_p.name == old_p.name :
					# merge the new peripheral into the old one
					old_p.merge_peripheral(new_p)

					# remove the new peripheral from the list
					i = self.peripherals.index(new_p)
					while i >= 0 and self.peripherals[i] is not new_p :
						i = self.peripherals.index(new_p, i+1)
					if i < 0 :
						raise IndexError(f"peripheral {new_p} is not in the group {self}")
					self.peripherals.pop(i)


########################################################################################################################
#                                                    OTHER METHODS                                                     #
########################################################################################################################

	def __str__(self):
		return self.name<|MERGE_RESOLUTION|>--- conflicted
+++ resolved
@@ -22,7 +22,6 @@
 		"USB_OTG_HS": "USB"
 	}
 
-<<<<<<< HEAD
 	@staticmethod
 	def get_group(group_dict, group_name) :
 		group_name = group_name.upper()
@@ -40,9 +39,6 @@
 		return group
 
 	def __init__(self, name, name_helper: callable = None):
-=======
-	def __init__(self, name, name_helper: T.Callable = None):
->>>>>>> 83b51711
 		self.name = name if (name not in Group.name_correction) else Group.name_correction[name]
 		self.peripherals: T.List[Peripheral] = list()
 		self.name_helper = name_helper
@@ -118,7 +114,6 @@
 			             f" for chip {repr(list(unnamed)[0].chips.chips)}"
 			             f" cannot be named.")
 
-		# TODO step 3 : merge new peripherals with existing peripherals
 		# verify that there is no two new peripherals with the same name
 		for periph_1 in new_peripherals :
 			for periph_2 in new_peripherals :
